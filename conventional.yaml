# This is the "conventional" or "mainstream" config file for Oragono.
# It tries to replicate the behavior of other ircds, at the cost of not
# taking full advantage of Oragono's features. This config is suitable for use
# in IRCv3 conformance testing.

# network configuration
network:
    # name of the network
    name: OragonoTest

# server configuration
server:
    # server name
    name: oragono.test

    # addresses to listen on
    listeners:
        # This version of the config provides a public plaintext listener on
        # port 6667 for testing and compatibility with legacy applications.
        # We recommend disabling this listener in a production setting
        # and replacing it with loopback-only listeners (see default.yaml):
        ":6667":

        # The standard SSL/TLS port for IRC is 6697. This will listen on all interfaces:
        ":6697":
            tls:
                cert: fullchain.pem
                key: privkey.pem
                # 'proxy' should typically be false. It's only for Kubernetes-style load
                # balancing that does not terminate TLS, but sends an initial PROXY line
                # in plaintext.
                proxy: false

        # Example of a Unix domain socket for proxying:
        # "/tmp/oragono_sock":

        # Example of a Tor listener: any connection that comes in on this listener will
        # be considered a Tor connection. It is strongly recommended that this listener
        # *not* be on a public interface --- it should be on 127.0.0.0/8 or unix domain:
        # "/hidden_service_sockets/oragono_tor_sock":
        #     tor: true

        # Example of a WebSocket listener:
        # ":8097":
        #     websocket: true
        #     tls:
        #         cert: fullchain.pem
        #         key: privkey.pem

    # sets the permissions for Unix listen sockets. on a typical Linux system,
    # the default is 0775 or 0755, which prevents other users/groups from connecting
    # to the socket. With 0777, it behaves like a normal TCP socket
    # where anyone can connect.
    unix-bind-mode: 0777

    # configure the behavior of Tor listeners (ignored if you didn't enable any):
    tor-listeners:
        # if this is true, connections from Tor must authenticate with SASL
        require-sasl: false

        # what hostname should be displayed for Tor connections?
        vhost: "tor-network.onion"

        # allow at most this many connections at once (0 for no limit):
        max-connections: 64

        # connection throttling (limit how many connection attempts are allowed at once):
        throttle-duration: 10m
        # set to 0 to disable throttling:
        max-connections-per-duration: 64

    # strict transport security, to get clients to automagically use TLS
    sts:
        # whether to advertise STS
        #
        # to stop advertising STS, leave this enabled and set 'duration' below to "0". this will
        # advertise to connecting users that the STS policy they have saved is no longer valid
        enabled: false

        # how long clients should be forced to use TLS for.
        # setting this to a too-long time will mean bad things if you later remove your TLS.
        # the default duration below is 1 month, 2 days and 5 minutes.
        duration: 1mo2d5m

        # tls port - you should be listening on this port above
        port: 6697

        # should clients include this STS policy when they ship their inbuilt preload lists?
        preload: false

    websockets:
        # Restrict the origin of WebSocket connections by matching the "Origin" HTTP
        # header. This settings makes oragono reject every WebSocket connection,
        # except when it originates from one of the hosts in this list. Use this to
        # prevent malicious websites from making their visitors connect to oragono
        # without their knowledge. An empty list means that there are no restrictions.
        allowed-origins:
            # - "https://oragono.io"
            # - "https://*.oragono.io"

    # casemapping controls what kinds of strings are permitted as identifiers (nicknames,
    # channel names, account names, etc.), and how they are normalized for case.
    # with the recommended default of 'precis', UTF8 identifiers that are "sane"
    # (according to RFC 8265) are allowed, and the server additionally tries to protect
    # against confusable characters ("homoglyph attacks").
    # the other options are 'ascii' (traditional ASCII-only identifiers), and 'permissive',
    # which allows identifiers to contain unusual characters like emoji, but makes users
    # vulnerable to homoglyph attacks. unless you're really confident in your decision,
    # we recommend leaving this value at its default (changing it once the network is
    # already up and running is problematic).
    casemapping: "precis"

    # enforce-utf8 controls whether the server allows non-UTF8 bytes in messages
    # (as in traditional IRC) or preemptively discards non-UTF8 messages (since
    # they cannot be relayed to websocket clients).
    enforce-utf8: true

    # whether to look up user hostnames with reverse DNS.
    # (disabling this will expose user IPs instead of hostnames;
    # to make IP/hostname information private, see the ip-cloaking section)
    lookup-hostnames: true
    # whether to confirm hostname lookups using "forward-confirmed reverse DNS", i.e., for
    # any hostname returned from reverse DNS, resolve it back to an IP address and reject it
    # unless it matches the connecting IP
    forward-confirm-hostnames: true

    # use ident protocol to get usernames
    check-ident: true

    # ignore the supplied user/ident string from the USER command; always set the value to
    # `~user` (literally) instead. this can potentially reduce confusion and simplify bans.
    suppress-ident: false

    # password to login to the server
    # generated using  "oragono genpasswd"
    #password: ""

    # motd filename
    # if you change the motd, you should move it to ircd.motd
    motd: oragono.motd

    # motd formatting codes
    # if this is true, the motd is escaped using formatting codes like $c, $b, and $i
    motd-formatting: true

    # relaying using the RELAYMSG command
    relaying:
        # is relaying enabled at all?
        enabled: true

        # which character(s) are reserved for relayed nicks?
        separators: "/"

        # can channel operators use RELAYMSG in their channels?
        # our implementation of RELAYMSG makes it safe for chanops to use without the
        # possibility of real users being silently spoofed
        available-to-chanops: true

    # addresses/CIDRs the PROXY command can be used from
    # this should be restricted to localhost (127.0.0.1/8, ::1/128, and unix sockets),
    # unless you have a good reason. you should also add these addresses to the
    # connection limits and throttling exemption lists.
    proxy-allowed-from:
        - localhost
        # - "192.168.1.1"
        # - "192.168.10.1/24"

    # controls the use of the WEBIRC command (by IRC<->web interfaces, bouncers and similar)
    webirc:
        # one webirc block -- should correspond to one set of gateways
        -
            # SHA-256 fingerprint of the TLS certificate the gateway must use to connect
            # (comment this out to use passwords only)
            certfp: "abcdef0123456789abcdef0123456789abcdef0123456789abcdef0123456789"

            # password the gateway uses to connect, made with oragono genpasswd
            password: "$2a$04$abcdef0123456789abcdef0123456789abcdef0123456789abcde"

            # addresses/CIDRs that can use this webirc command
            # you should also add these addresses to the connection limits and throttling exemption lists
            hosts:
                - localhost
                # - "192.168.1.1"
                # - "192.168.10.1/24"

    # allow use of the RESUME extension over plaintext connections:
    # do not enable this unless the ircd is only accessible over internal networks
    allow-plaintext-resume: false

    # maximum length of clients' sendQ in bytes
    # this should be big enough to hold bursts of channel/direct messages
    max-sendq: 96k

    # compatibility with legacy clients
    compatibility:
        # many clients require that the final parameter of certain messages be an
        # RFC1459 trailing parameter, i.e., prefixed with :, whether or not this is
        # actually required. this forces Oragono to send those parameters
        # as trailings. this is recommended unless you're testing clients for conformance;
        # defaults to true when unset for that reason.
        force-trailing: true

        # some clients (ZNC 1.6.x and lower, Pidgin 2.12 and lower) do not
        # respond correctly to SASL messages with the server name as a prefix:
        # https://github.com/znc/znc/issues/1212
        # this works around that bug, allowing them to use SASL.
        send-unprefixed-sasl: true

    # IP-based DoS protection
    ip-limits:
        # whether to limit the total number of concurrent connections per IP/CIDR
        count: true
        # maximum concurrent connections per IP/CIDR
        max-concurrent-connections: 16

        # whether to restrict the rate of new connections per IP/CIDR
        throttle: true
        # how long to keep track of connections for
        window: 10m
        # maximum number of new connections per IP/CIDR within the given duration
        max-connections-per-window: 32
        # how long to ban offenders for. after banning them, the number of connections is
        # reset, which lets you use /UNDLINE to unban people
        throttle-ban-duration: 10m

        # how wide the CIDR should be for IPv4 (a /32 is a fully specified IPv4 address)
        cidr-len-ipv4: 32
        # how wide the CIDR should be for IPv6 (a /64 is the typical prefix assigned
        # by an ISP to an individual customer for their LAN)
        cidr-len-ipv6: 64

        # IPs/networks which are exempted from connection limits
        exempted:
            - "localhost"
            # - "192.168.1.1"
            # - "2001:0db8::/32"

        # custom connection limits for certain IPs/networks. note that CIDR
        # widths defined here override the default CIDR width --- the limit
        # will apply to the entire CIDR no matter how large or small it is
        custom-limits:
            # "8.8.0.0/16":
            #     max-concurrent-connections: 128
            #     max-connections-per-window: 1024

    # IP cloaking hides users' IP addresses from other users and from channel admins
    # (but not from server admins), while still allowing channel admins to ban
    # offending IP addresses or networks. In place of hostnames derived from reverse
    # DNS, users see fake domain names like pwbs2ui4377257x8.oragono. These names are
    # generated deterministically from the underlying IP address, but if the underlying
    # IP is not already known, it is infeasible to recover it from the cloaked name.
    ip-cloaking:
        # whether to enable IP cloaking
        enabled: false

        # fake TLD at the end of the hostname, e.g., pwbs2ui4377257x8.irc
        # you may want to use your network name here
        netname: "irc"

        # the cloaked hostname is derived only from the CIDR (most significant bits
        # of the IP address), up to a configurable number of bits. this is the
        # granularity at which bans will take effect for IPv4. Note that changing
        # this value will invalidate any stored bans.
        cidr-len-ipv4: 32

        # analogous granularity for IPv6
        cidr-len-ipv6: 64

        # number of bits of hash output to include in the cloaked hostname.
        # more bits means less likelihood of distinct IPs colliding,
        # at the cost of a longer cloaked hostname. if this value is set to 0,
        # all users will receive simply `netname` as their cloaked hostname.
        num-bits: 64

    # secure-nets identifies IPs and CIDRs which are secure at layer 3,
    # for example, because they are on a trusted internal LAN or a VPN.
    # plaintext connections from these IPs and CIDRs will be considered
    # secure (clients will receive the +Z mode and be allowed to resume
    # or reattach to secure connections). note that loopback IPs are always
    # considered secure:
    secure-nets:
        # - "10.0.0.0/8"

    # oragono will write files to disk under certain circumstances, e.g.,
    # CPU profiling or data export. by default, these files will be written
    # to the working directory. set this to customize:
    # output-path: "/home/oragono/out"

# account options
accounts:
    # is account authentication enabled, i.e., can users log into existing accounts?
    authentication-enabled: true

    # account registration
    registration:
        # can users register new accounts for themselves? if this is false, operators with
        # the `accreg` capability can still create accounts with `/NICKSERV SAREGISTER`
        enabled: true

        # global throttle on new account creation
        throttling:
            enabled: true
            # window
            duration: 10m
            # number of attempts allowed within the window
            max-attempts: 30

        # this is the bcrypt cost we'll use for account passwords
        bcrypt-cost: 9

        # length of time a user has to verify their account before it can be re-registered
        verify-timeout: "32h"

        # callbacks to allow
        enabled-callbacks:
            - none # no verification needed, will instantly register successfully

        # example configuration for sending verification emails
        # callbacks:
        #     mailto:
        #         sender: "admin@my.network"
        #         require-tls: true
        #         helo-domain: "my.network" # defaults to server name if unset
        #         dkim:
        #             domain: "my.network"
        #             selector: "20200229"
        #             key-file: "dkim.pem"
        #         # to use an MTA/smarthost instead of sending email directly:
        #         # mta:
        #         #     server: localhost
        #         #     port: 25
        #         #     username: "admin"
        #         #     password: "hunter2"
        #         blacklist-regexes:
        #         #    - ".*@mailinator.com"

    # throttle account login attempts (to prevent either password guessing, or DoS
    # attacks on the server aimed at forcing repeated expensive bcrypt computations)
    login-throttling:
        enabled: true

        # window
        duration:  1m

        # number of attempts allowed within the window
        max-attempts: 3

    # some clients (notably Pidgin and Hexchat) offer only a single password field,
    # which makes it impossible to specify a separate server password (for the PASS
    # command) and SASL password. if this option is set to true, a client that
    # successfully authenticates with SASL will not be required to send
    # PASS as well, so it can be configured to authenticate with SASL only.
    skip-server-password: false

    # enable login to accounts via the PASS command, e.g., PASS account:password
    # this is useful for compatibility with old clients that don't support SASL
    login-via-pass-command: false

    # require-sasl controls whether clients are required to have accounts
    # (and sign into them using SASL) to connect to the server
    require-sasl:
        # if this is enabled, all clients must authenticate with SASL while connecting
        enabled: false

        # IPs/CIDRs which are exempted from the account requirement
        exempted:
            - "localhost"
            # - '10.10.0.0/16'

    # nick-reservation controls how, and whether, nicknames are linked to accounts
    nick-reservation:
        # is there any enforcement of reserved nicknames?
        enabled: true

        # how many nicknames, in addition to the account name, can be reserved?
        additional-nick-limit: 2

        # method describes how nickname reservation is handled
        #   strict:   don't let the user change to the registered nickname unless they're
        #             already logged-in using SASL or NickServ
        #   optional: no enforcement by default, but allow users to opt in to
        #             the enforcement level of their choice
        #
        # 'optional' matches the behavior of other NickServs, but 'strict' is
        # preferable if all your users can enable SASL.
        method: optional

        # allow users to set their own nickname enforcement status, e.g.,
        # to opt out of strict enforcement
        allow-custom-enforcement: true

        # format for guest nicknames:
        # 1. these nicknames cannot be registered or reserved
        # 2. if a client is automatically renamed by the server,
        #    this is the template that will be used (e.g., Guest-nccj6rgmt97cg)
        # 3. if enforce-guest-format (see below) is enabled, clients without
        #    a registered account will have this template applied to their
        #    nicknames (e.g., 'katie' will become 'Guest-katie')
        guest-nickname-format: "Guest-*"

        # when enabled, forces users not logged into an account to use
        # a nickname matching the guest template. a caveat: this may prevent
        # users from choosing nicknames in scripts different from the guest
        # nickname format.
        force-guest-format: false

        # when enabled, forces users logged into an account to use the
        # account name as their nickname. when combined with strict nickname
        # enforcement, this lets users treat nicknames and account names
        # as equivalent for the purpose of ban/invite/exception lists.
        force-nick-equals-account: false

    # multiclient controls whether oragono allows multiple connections to
    # attach to the same client/nickname identity; this is part of the
    # functionality traditionally provided by a bouncer like ZNC
    multiclient:
        # when disabled, each connection must use a separate nickname (as is the
        # typical behavior of IRC servers). when enabled, a new connection that
        # has authenticated with SASL can associate itself with an existing
        # client
        enabled: true

        # if this is disabled, clients have to opt in to bouncer functionality
        # using nickserv or the cap system. if it's enabled, they can opt out
        # via nickserv
        allowed-by-default: false

        # whether to allow clients that remain on the server even
        # when they have no active connections. The possible values are:
        # "disabled", "opt-in", "opt-out", or "mandatory".
        always-on: "disabled"

        # whether to mark always-on clients away when they have no active connections:
        auto-away: "opt-in"

    # vhosts controls the assignment of vhosts (strings displayed in place of the user's
    # hostname/IP) by the HostServ service
    vhosts:
        # are vhosts enabled at all?
        enabled: true

        # maximum length of a vhost
        max-length: 64

        # regexp for testing the validity of a vhost
        # (make sure any changes you make here are RFC-compliant)
        valid-regexp: '^[0-9A-Za-z.\-_/]+$'

        # options controlling users requesting vhosts:
        user-requests:
            # can users request vhosts at all? if this is false, operators with the
            # 'vhosts' capability can still assign vhosts manually
            enabled: false

            # if uncommented, all new vhost requests will be dumped into the given
            # channel, so opers can review them as they are sent in. ensure that you
            # have registered and restricted the channel appropriately before you
            # uncomment this.
            #channel: "#vhosts"

            # after a user's vhost has been approved or rejected, they need to wait
            # this long (starting from the time of their original request)
            # before they can request a new one.
            cooldown: 168h

    # modes that are set by default when a user connects
    # if unset, no user modes will be set by default
    # +i is invisible (a user's channels are hidden from whois replies)
    # see  /QUOTE HELP umodes  for more user modes
    # default-user-modes: +i

    # pluggable authentication mechanism, via subprocess invocation
    # see the manual for details on how to write an authentication plugin script
    auth-script:
        enabled: false
        command: "/usr/local/bin/authenticate-irc-user"
        # constant list of args to pass to the command; the actual authentication
        # data is transmitted over stdin/stdout:
        args: []
        # should we automatically create users if the plugin returns success?
        autocreate: true
        # timeout for process execution, after which we send a SIGTERM:
        timeout: 9s
        # how long after the SIGTERM before we follow up with a SIGKILL:
        kill-timeout: 1s

# channel options
channels:
    # modes that are set when new channels are created
    # +n is no-external-messages and +t is op-only-topic
    # see  /QUOTE HELP cmodes  for more channel modes
    default-modes: +nt

    # how many channels can a client be in at once?
    max-channels-per-client: 100

    # if this is true, new channels can only be created by operators with the
    # `chanreg` operator capability
    operator-only-creation: false

    # channel registration - requires an account
    registration:
        # can users register new channels?
        enabled: true

        # restrict new channel registrations to operators only?
        # (operators can then transfer channels to regular users using /CS TRANSFER)
        operator-only: false

        # how many channels can each account register?
        max-channels-per-account: 15

    # as a crude countermeasure against spambots, anonymous connections younger
    # than this value will get an empty response to /LIST (a time period of 0 disables)
    list-delay: 0s

# operator classes
oper-classes:
    # local operator
    "local-oper":
        # title shown in WHOIS
        title: Local Operator

        # capability names
        capabilities:
            - "local_kill"
            - "local_ban"
            - "local_unban"
            - "nofakelag"
            - "roleplay"

    # network operator
    "network-oper":
        # title shown in WHOIS
        title: Network Operator

        # oper class this extends from
        extends: "local-oper"

        # capability names
        capabilities:
            - "remote_kill"
            - "remote_ban"
            - "remote_unban"

    # server admin
    "server-admin":
        # title shown in WHOIS
        title: Server Admin

        # oper class this extends from
        extends: "local-oper"

        # capability names
        capabilities:
            - "rehash"
            - "die"
            - "accreg"
            - "sajoin"
            - "samode"
            - "vhosts"
            - "chanreg"
            - "history"
<<<<<<< HEAD
            - "relaymsg-anywhere"
=======
            - "defcon"
>>>>>>> adeaa544

# ircd operators
opers:
    # operator named 'admin'; log in with /OPER admin [password]
    admin:
        # which capabilities this oper has access to
        class: "server-admin"

        # custom whois line
        whois-line: is a cool dude

        # custom hostname
        vhost: "n"

        # modes are the modes to auto-set upon opering-up
        modes: +is acjknoqtuxv

        # operators can be authenticated either by password (with the /OPER command),
        # or by certificate fingerprint, or both. if a password hash is set, then a
        # password is required to oper up (e.g., /OPER dan mypassword). to generate
        # the hash, use `oragono genpasswd`.
        password: "$2a$04$0123456789abcdef0123456789abcdef0123456789abcdef01234"

        # if a SHA-256 certificate fingerprint is configured here, then it will be
        # required to /OPER. if you comment out the password hash above, then you can
        # /OPER without a password.
        #certfp: "abcdef0123456789abcdef0123456789abcdef0123456789abcdef0123456789"
        # if 'auto' is set (and no password hash is set), operator permissions will be
        # granted automatically as soon as you connect with the right fingerprint.
        #auto: true

# logging, takes inspiration from Insp
logging:
    -
        # how to log these messages
        #
        #   file    log to a file
        #   stdout  log to stdout
        #   stderr  log to stderr
        #   (you can specify multiple methods, e.g., to log to both stderr and a file)
        method: stderr

        # filename to log to, if file method is selected
        # filename: ircd.log

        # type(s) of logs to keep here. you can use - to exclude those types
        #
        # exclusions take precedent over inclusions, so if you exclude a type it will NEVER
        # be logged, even if you explicitly include it
        #
        # useful types include:
        #   *               everything (usually used with exclusing some types below)
        #   server          server startup, rehash, and shutdown events
        #   accounts        account registration and authentication
        #   channels        channel creation and operations
        #   commands        command calling and operations
        #   opers           oper actions, authentication, etc
        #   services        actions related to NickServ, ChanServ, etc.
        #   internal        unexpected runtime behavior, including potential bugs
        #   userinput       raw lines sent by users
        #   useroutput      raw lines sent to users
        type: "* -userinput -useroutput"

        # one of: debug info warn error
        level: info
    #-
    #   # example of a file log that avoids logging IP addresses
    #   method: file
    #   filename: ircd.log
    #   type: "* -userinput -useroutput -connect-ip"
    #   level: debug

# debug options
debug:
    # when enabled, oragono will attempt to recover from certain kinds of
    # client-triggered runtime errors that would normally crash the server.
    # this makes the server more resilient to DoS, but could result in incorrect
    # behavior. deployments that would prefer to "start from scratch", e.g., by
    # letting the process crash and auto-restarting it with systemd, can set
    # this to false.
    recover-from-errors: true

    # optionally expose a pprof http endpoint: https://golang.org/pkg/net/http/pprof/
    # it is strongly recommended that you don't expose this on a public interface;
    # if you need to access it remotely, you can use an SSH tunnel.
    # set to `null`, "", leave blank, or omit to disable
    # pprof-listener: "localhost:6060"

# datastore configuration
datastore:
    # path to the datastore
    path: ircd.db

    # if the database schema requires an upgrade, `autoupgrade` will attempt to
    # perform it automatically on startup. the database will be backed
    # up, and if the upgrade fails, the original database will be restored.
    autoupgrade: true

    # connection information for MySQL (currently only used for persistent history):
    mysql:
        enabled: false
        host: "localhost"
        port: 3306
        # if socket-path is set, it will be used instead of host:port
        #socket-path: "/var/run/mysqld/mysqld.sock"
        user: "oragono"
        password: "hunter2"
        history-database: "oragono_history"
        timeout: 3s

# languages config
languages:
    # whether to load languages
    enabled: true

    # default language to use for new clients
    # 'en' is the default English language in the code
    default: en

    # which directory contains our language files
    path: languages

# limits - these need to be the same across the network
limits:
    # nicklen is the max nick length allowed
    nicklen: 32

    # identlen is the max ident length allowed
    identlen: 20

    # channellen is the max channel length allowed
    channellen: 64

    # awaylen is the maximum length of an away message
    awaylen: 390

    # kicklen is the maximum length of a kick message
    kicklen: 390

    # topiclen is the maximum length of a channel topic
    topiclen: 390

    # maximum number of monitor entries a client can have
    monitor-entries: 100

    # whowas entries to store
    whowas-entries: 100

    # maximum length of channel lists (beI modes)
    chan-list-modes: 60

    # maximum number of messages to accept during registration (prevents
    # DoS / resource exhaustion attacks):
    registration-messages: 1024

    # message length limits for the new multiline cap
    multiline:
        max-bytes: 4096 # 0 means disabled
        max-lines: 100  # 0 means no limit

# fakelag: prevents clients from spamming commands too rapidly
fakelag:
    # whether to enforce fakelag
    enabled: true

    # time unit for counting command rates
    window: 1s

    # clients can send this many commands without fakelag being imposed
    burst-limit: 5

    # once clients have exceeded their burst allowance, they can send only
    # this many commands per `window`:
    messages-per-window: 2

    # client status resets to the default state if they go this long without
    # sending any commands:
    cooldown: 2s

# the roleplay commands are semi-standardized extensions to IRC that allow
# sending and receiving messages from pseudo-nicknames. this can be used either
# for actual roleplaying, or for bridging IRC with other protocols.
roleplay:
    # are roleplay commands enabled at all? (channels and clients still have to
    # opt in individually with the +E mode)
    enabled: true

    # require the "roleplay" oper capability to send roleplay messages?
    require-oper: false

    # require channel operator permissions to send roleplay messages?
    require-chanops: false

    # add the real nickname, in parentheses, to the end of every roleplay message?
    add-suffix: true

# external services can integrate with the ircd using JSON Web Tokens (https://jwt.io).
# in effect, the server can sign a token attesting that the client is present on
# the server, is a member of a particular channel, etc.
extjwt:
    # # default service config (for `EXTJWT #channel`).
    # # expiration time for the token:
    # expiration: 45s
    # # you can configure tokens to be signed either with HMAC and a symmetric secret:
    # secret: "65PHvk0K1_sM-raTsCEhatVkER_QD8a0zVV8gG2EWcI"
    # # or with an RSA private key:
    # #rsa-private-key-file: "extjwt.pem"

    # # named services (for `EXTJWT #channel service_name`):
    # services:
    #     "jitsi":
    #         expiration: 30s
    #         secret: "qmamLKDuOzIzlO8XqsGGewei_At11lewh6jtKfSTbkg"

# history message storage: this is used by CHATHISTORY, HISTORY, znc.in/playback,
# various autoreplay features, and the resume extension
history:
    # should we store messages for later playback?
    # by default, messages are stored in RAM only; they do not persist
    # across server restarts. however, you may want to understand how message
    # history interacts with the GDPR and/or any data privacy laws that apply
    # in your country and the countries of your users.
    enabled: true

    # how many channel-specific events (messages, joins, parts) should be tracked per channel?
    channel-length: 2048

    # how many direct messages and notices should be tracked per user?
    client-length: 256

    # how long should we try to preserve messages?
    # if `autoresize-window` is 0, the in-memory message buffers are preallocated to
    # their maximum length. if it is nonzero, the buffers are initially small and
    # are dynamically expanded up to the maximum length. if the buffer is full
    # and the oldest message is older than `autoresize-window`, then it will overwrite
    # the oldest message rather than resize; otherwise, it will expand if possible.
    autoresize-window: 3d

    # number of messages to automatically play back on channel join (0 to disable):
    autoreplay-on-join: 0

    # maximum number of CHATHISTORY messages that can be
    # requested at once (0 disables support for CHATHISTORY)
    chathistory-maxmessages: 100

    # maximum number of messages that can be replayed at once during znc emulation
    # (znc.in/playback, or automatic replay on initial reattach to a persistent client):
    znc-maxmessages: 2048

    # options to delete old messages, or prevent them from being retrieved
    restrictions:
        # if this is set, messages older than this cannot be retrieved by anyone
        # (and will eventually be deleted from persistent storage, if that's enabled)
        expire-time: 1w

        # if this is set, logged-in users cannot retrieve messages older than their
        # account registration date, and logged-out users cannot retrieve messages
        # older than their sign-on time (modulo grace-period, see below):
        enforce-registration-date: false

        # but if this is set, you can retrieve messages that are up to `grace-period`
        # older than the above cutoff time. this is recommended to allow logged-out
        # users to do session resumption / query history after disconnections.
        grace-period: 1h

    # options to store history messages in a persistent database (currently only MySQL).
    # in order to enable any of this functionality, you must configure a MySQL server
    # in the `datastore.mysql` section.
    persistent:
        enabled: false

        # store unregistered channel messages in the persistent database?
        unregistered-channels: false

        # for a registered channel, the channel owner can potentially customize
        # the history storage setting. as the server operator, your options are
        # 'disabled' (no persistent storage, regardless of per-channel setting),
        # 'opt-in', 'opt-out', and 'mandatory' (force persistent storage, ignoring
        # per-channel setting):
        registered-channels: "opt-out"

        # direct messages are only stored in the database for logged-in clients;
        # you can control how they are stored here (same options as above).
        # if you enable this, strict nickname reservation is strongly recommended
        # as well.
        direct-messages: "opt-out"

    # options to control how messages are stored and deleted:
    retention:
        # allow users to delete their own messages from history?
        allow-individual-delete: false

        # if persistent history is enabled, create additional index tables,
        # allowing deletion of JSON export of an account's messages. this
        # may be needed for compliance with data privacy regulations.
        enable-account-indexing: false

    # options to control storage of TAGMSG
    tagmsg-storage:
        # by default, should TAGMSG be stored?
        default: false

        # if `default` is false, store TAGMSG containing any of these tags:
        whitelist:
            - "+draft/react"
            - "react"

        # if `default` is true, don't store TAGMSG containing any of these tags:
        #blacklist:
        #    - "+draft/typing"
        #    - "typing"<|MERGE_RESOLUTION|>--- conflicted
+++ resolved
@@ -561,11 +561,8 @@
             - "vhosts"
             - "chanreg"
             - "history"
-<<<<<<< HEAD
             - "relaymsg-anywhere"
-=======
             - "defcon"
->>>>>>> adeaa544
 
 # ircd operators
 opers:
